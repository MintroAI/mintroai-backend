from datetime import datetime, timezone
from enum import Enum
from pydantic import BaseModel, Field
from typing import Optional


class ChallengeStatus(str, Enum):
    PENDING = "pending"
    USED = "used"
    EXPIRED = "expired"
    VERIFIED = "verified"
    INVALID = "invalid"


class Challenge(BaseModel):
    """Challenge model for wallet authentication across multiple blockchain protocols"""
    nonce: str = Field(..., description="Unique nonce for the challenge")
    wallet_address: str = Field(..., description="Wallet address or account ID")
<<<<<<< HEAD
=======
    protocol: str = Field(default="evm", description="Blockchain protocol (evm, near)")
>>>>>>> 1475de22
    timestamp: datetime = Field(default_factory=lambda: datetime.now(timezone.utc))
    expires_at: datetime
    status: ChallengeStatus = Field(default=ChallengeStatus.PENDING)
    message: Optional[str] = Field(None, description="Challenge message to be signed")
    protocol: str = Field(default="evm", description="Blockchain protocol (evm, near, etc.)")

    def is_expired(self) -> bool:
        """Check if the challenge has expired"""
        return datetime.now(timezone.utc) > self.expires_at

    class Config:
        json_schema_extra = {
            "example": {
                "nonce": "0x1234567890abcdef",
                "wallet_address": "0x742d35Cc6634C0532925a3b844Bc454e4438f44e",
                "timestamp": "2024-02-06T10:00:00Z",
                "expires_at": "2024-02-06T10:05:00Z",
                "status": "pending",
                "message": "Sign in to MintroAI\nNonce: 0x1234567890abcdef"
            }
        }


class ChallengeRequest(BaseModel):
    """Request model for challenge generation"""
    wallet_address: str = Field(..., description="Wallet address or account ID to generate challenge for")
<<<<<<< HEAD
    protocol: str = Field(default="evm", description="Blockchain protocol (evm, near, etc.)")

    class Config:
        json_schema_extra = {
            "example": {
                "wallet_address": "0x742d35Cc6634C0532925a3b844Bc454e4438f44e",
                "protocol": "evm"
            }
=======
    protocol: str = Field(default="evm", description="Blockchain protocol (evm, near)")

    class Config:
        json_schema_extra = {
            "examples": [
                {
                    "wallet_address": "0x742d35Cc6634C0532925a3b844Bc454e4438f44e",
                    "protocol": "evm"
                },
                {
                    "wallet_address": "alice.testnet",
                    "protocol": "near"
                }
            ]
>>>>>>> 1475de22
        }


class ChallengeResponse(BaseModel):
    """Response model for challenge generation"""
    nonce: str = Field(..., description="Generated nonce")
    message: str = Field(..., description="Message to be signed")
    expires_in: int = Field(..., description="Expiration time in seconds")

    class Config:
        json_schema_extra = {
            "example": {
                "nonce": "0x1234567890abcdef",
                "message": "Sign in to MintroAI\nNonce: 0x1234567890abcdef",
                "expires_in": 300
            }
        }<|MERGE_RESOLUTION|>--- conflicted
+++ resolved
@@ -13,18 +13,14 @@
 
 
 class Challenge(BaseModel):
-    """Challenge model for wallet authentication across multiple blockchain protocols"""
+    """Challenge model for wallet authentication"""
     nonce: str = Field(..., description="Unique nonce for the challenge")
     wallet_address: str = Field(..., description="Wallet address or account ID")
-<<<<<<< HEAD
-=======
     protocol: str = Field(default="evm", description="Blockchain protocol (evm, near)")
->>>>>>> 1475de22
     timestamp: datetime = Field(default_factory=lambda: datetime.now(timezone.utc))
     expires_at: datetime
     status: ChallengeStatus = Field(default=ChallengeStatus.PENDING)
     message: Optional[str] = Field(None, description="Challenge message to be signed")
-    protocol: str = Field(default="evm", description="Blockchain protocol (evm, near, etc.)")
 
     def is_expired(self) -> bool:
         """Check if the challenge has expired"""
@@ -46,16 +42,6 @@
 class ChallengeRequest(BaseModel):
     """Request model for challenge generation"""
     wallet_address: str = Field(..., description="Wallet address or account ID to generate challenge for")
-<<<<<<< HEAD
-    protocol: str = Field(default="evm", description="Blockchain protocol (evm, near, etc.)")
-
-    class Config:
-        json_schema_extra = {
-            "example": {
-                "wallet_address": "0x742d35Cc6634C0532925a3b844Bc454e4438f44e",
-                "protocol": "evm"
-            }
-=======
     protocol: str = Field(default="evm", description="Blockchain protocol (evm, near)")
 
     class Config:
@@ -70,7 +56,6 @@
                     "protocol": "near"
                 }
             ]
->>>>>>> 1475de22
         }
 
 
