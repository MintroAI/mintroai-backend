--- conflicted
+++ resolved
@@ -23,7 +23,7 @@
 
 
 class SecurityService:
-    """Service for handling security-related operations across multiple blockchain protocols"""
+    """Service for handling security-related operations"""
 
     def __init__(
         self,
@@ -31,7 +31,7 @@
         signature_service: MultiProtocolSignatureService
     ):
         self.audit_store = audit_store
-        self.multi_signature_service = signature_service
+        self.signature_service = signature_service
         self.jwt_secret_length = settings.JWT_SECRET_LENGTH
 
     def generate_secure_secret(self) -> str:
@@ -45,16 +45,12 @@
         message: str,
         device_info: DeviceInfo,
         operation_type: str,
-<<<<<<< HEAD
-        protocol: BlockchainProtocol = BlockchainProtocol.EVM,
-=======
         protocol: BlockchainProtocol,
->>>>>>> 1475de22
         session_id: Optional[UUID] = None,
         **kwargs
     ) -> bool:
         """
-        Verify signature for sensitive operations across multiple blockchain protocols
+        Verify signature for sensitive operations
         Returns True if verification successful, False otherwise
         """
         try:
@@ -78,19 +74,11 @@
 
             # Verify signature using multi-protocol service
             try:
-<<<<<<< HEAD
-                is_valid, error = await self.multi_signature_service.verify_signature(
-                    protocol=protocol,
-                    address=wallet_address,
-                    message=message,
-                    signature=signature,
-=======
                 is_valid, error = await self.signature_service.verify_signature(
                     address=wallet_address,
                     message=message,
                     signature=signature,
                     protocol=protocol,
->>>>>>> 1475de22
                     **kwargs
                 )
                 if not is_valid:
