import asyncio
import pytest
from datetime import datetime, timezone
from uuid import UUID, uuid4

from eth_account import Account
from eth_account.messages import encode_defunct
from fastapi import HTTPException

from src.core.service.auth.cache.audit_store import AuthAuditStore
from src.core.service.auth.models.audit import AuthEventType, AuthEventStatus
from src.core.service.auth.models.session import DeviceInfo
from src.core.service.auth.security_service import SecurityService
from src.core.service.auth.multi_protocol_signature_service import MultiProtocolSignatureService
<<<<<<< HEAD
from src.core.service.auth.protocols.base import protocol_registry, BlockchainProtocol
=======
from src.core.service.auth.protocols.base import BlockchainProtocol, protocol_registry
>>>>>>> 1475de22
from src.core.service.auth.protocols.evm import create_evm_verifier
from src.infra.config.redis import get_redis
from src.infra.config.settings import get_settings

settings = get_settings()

# Test data
TEST_DEVICE_INFO = DeviceInfo(
    user_agent="Test Browser 1.0",
    ip_address="127.0.0.1",
    device_id="test-device-1"
)


def create_test_wallet():
    """Create a new test wallet for each test"""
    account = Account.create()
    return account.address, account.key


@pytest.fixture
async def redis_client():
    client = await get_redis()
    try:
        yield client
    finally:
        await client.close()


@pytest.fixture
async def audit_store(redis_client):
    async for client in redis_client:
        store = AuthAuditStore(client)
        try:
            yield store
        finally:
            # Cleanup if needed
            pass


@pytest.fixture
async def signature_service():
<<<<<<< HEAD
    # Initialize EVM verifier for tests
    evm_verifier = create_evm_verifier("mainnet", chain_id=1)
    await evm_verifier.initialize()
    protocol_registry.register(evm_verifier)
    service = MultiProtocolSignatureService()
    yield service
=======
    # Register EVM verifier for tests
    evm_verifier = create_evm_verifier("mainnet", chain_id=1)
    await evm_verifier.initialize()
    protocol_registry.register(evm_verifier)
    return MultiProtocolSignatureService()
>>>>>>> 1475de22


@pytest.fixture
async def security_service(audit_store, signature_service):
    async for store in audit_store:
<<<<<<< HEAD
        async for sig_service in signature_service:
            service = SecurityService(store, sig_service)
            try:
                yield service
            finally:
                # Cleanup if needed
                pass
=======
        sig_service = await signature_service
        service = SecurityService(store, sig_service)
        try:
            yield service
        finally:
            # Cleanup if needed
            pass
>>>>>>> 1475de22


def sign_message(message: str, private_key: bytes) -> str:
    """Helper to sign a message with test wallet"""
    # Create standard Ethereum message format
    encoded = encode_defunct(text=message)
    signed = Account.sign_message(encoded, private_key)
    return signed.signature.hex()


@pytest.mark.asyncio
async def test_generate_secure_secret(security_service):
    """Should generate secure random secret"""
    async for service in security_service:
        secret1 = service.generate_secure_secret()
        secret2 = service.generate_secure_secret()

        assert len(secret1) > 32  # At least 256 bits
        assert secret1 != secret2  # Should be random


@pytest.mark.asyncio
async def test_verify_sensitive_operation_success(security_service):
    """Should verify signature for sensitive operation"""
    async for service in security_service:
        # Create test wallet and message
        wallet_address, private_key = create_test_wallet()
        message = "I authorize this sensitive operation"
        signature = sign_message(message, private_key)

        # Verify operation
        result = await service.verify_sensitive_operation(
            wallet_address,
            signature,
            message,
            TEST_DEVICE_INFO,
            "transfer",
            BlockchainProtocol.EVM,
            uuid4()
        )

        assert result is True

        # Check audit log
        logs = await service.audit_store.get_user_logs(wallet_address)
        assert len(logs) == 1
        assert logs[0].event_type == AuthEventType.SENSITIVE_OPERATION
        assert logs[0].status == AuthEventStatus.SUCCESS


@pytest.mark.asyncio
async def test_verify_sensitive_operation_failure(security_service):
    """Should handle invalid signature"""
    async for service in security_service:
        # Create test wallet and messages
        wallet_address, private_key = create_test_wallet()
        message = "I authorize this sensitive operation"
        wrong_message = "I authorize a different operation"
        signature = sign_message(message, private_key)

        # Verify operation with wrong message
        result = await service.verify_sensitive_operation(
            wallet_address,
            signature,
            wrong_message,
            TEST_DEVICE_INFO,
            "transfer",
            BlockchainProtocol.EVM,
            uuid4()
        )

        assert result is False

        # Check audit log
        logs = await service.audit_store.get_user_logs(wallet_address)
        assert len(logs) == 1
        assert logs[0].event_type == AuthEventType.SENSITIVE_OPERATION
        assert logs[0].status == AuthEventStatus.FAILURE


@pytest.mark.asyncio
async def test_account_lockout(security_service):
    """Should lock account after max failed attempts"""
    async for service in security_service:
        # Create test wallet and messages
        wallet_address, private_key = create_test_wallet()
        message = "I authorize this sensitive operation"
        wrong_message = "I authorize a different operation"
        signature = sign_message(message, private_key)

        # Make multiple failed attempts
        for _ in range(settings.MAX_FAILED_AUTH_ATTEMPTS):
            result = await service.verify_sensitive_operation(
                wallet_address,
                signature,
                wrong_message,
                TEST_DEVICE_INFO,
                "transfer",
                BlockchainProtocol.EVM,
                uuid4()
            )
            assert result is False

        # Next attempt should be blocked
        with pytest.raises(HTTPException) as exc_info:
            await service.verify_sensitive_operation(
                wallet_address,
                signature,
                message,
                TEST_DEVICE_INFO,
                "transfer",
                BlockchainProtocol.EVM,
                uuid4()
            )

        assert exc_info.value.status_code == 403
        assert "locked" in exc_info.value.detail.lower()

        # Check audit logs
        logs = await service.audit_store.get_user_logs(wallet_address)
        assert len(logs) == settings.MAX_FAILED_AUTH_ATTEMPTS + 2  # +1 for lockout, +1 for blocked attempt

        # Verify lockout log
        lockout_log = next(
            log for log in logs
            if log.event_type == AuthEventType.ACCOUNT_LOCKED
        )
        assert lockout_log.status == AuthEventStatus.BLOCKED

        # Verify blocked attempt log
        blocked_log = next(
            log for log in logs
            if log.status == AuthEventStatus.BLOCKED
        )
        assert blocked_log.event_type == AuthEventType.SENSITIVE_OPERATION


@pytest.mark.asyncio
async def test_reset_failed_attempts(security_service):
    """Should reset failed attempts after successful verification"""
    async for service in security_service:
        # Create test wallet and messages
        wallet_address, private_key = create_test_wallet()
        message = "I authorize this sensitive operation"
        wrong_message = "I authorize a different operation"
        signature = sign_message(message, private_key)

        # Make some failed attempts
        for _ in range(settings.MAX_FAILED_AUTH_ATTEMPTS - 1):
            result = await service.verify_sensitive_operation(
                wallet_address,
                signature,
                wrong_message,
                TEST_DEVICE_INFO,
                "transfer",
                BlockchainProtocol.EVM,
                uuid4()
            )
            assert result is False

        # Successful attempt should reset counter
        result = await service.verify_sensitive_operation(
            wallet_address,
            signature,
            message,
            TEST_DEVICE_INFO,
            "transfer",
            BlockchainProtocol.EVM,
            uuid4()
        )
        assert result is True

        # Check audit logs
        logs = await service.audit_store.get_user_logs(wallet_address)
        
        # Should have failed attempts + success
        assert len(logs) == (settings.MAX_FAILED_AUTH_ATTEMPTS - 1) + 1

        # Verify success log
        success_log = next(
            log for log in logs
            if log.status == AuthEventStatus.SUCCESS
        )
        assert success_log.event_type == AuthEventType.SENSITIVE_OPERATION


@pytest.mark.asyncio
async def test_audit_log_retention(security_service):
    """Should expire audit logs after retention period"""
    async for service in security_service:
        # Create test wallet and message
        wallet_address, private_key = create_test_wallet()
        message = "I authorize this sensitive operation"
        signature = sign_message(message, private_key)

        # Override retention for test
        service.audit_store.audit_retention_days = 0

        # Create some audit logs
        await service.verify_sensitive_operation(
            wallet_address,
            signature,
            message,
            TEST_DEVICE_INFO,
            "transfer",
            BlockchainProtocol.EVM,
            uuid4()
        )

        # Wait for expiry
        await asyncio.sleep(1)

        # Logs should be expired
        logs = await service.audit_store.get_user_logs(wallet_address)
        assert len(logs) == 0<|MERGE_RESOLUTION|>--- conflicted
+++ resolved
@@ -12,11 +12,7 @@
 from src.core.service.auth.models.session import DeviceInfo
 from src.core.service.auth.security_service import SecurityService
 from src.core.service.auth.multi_protocol_signature_service import MultiProtocolSignatureService
-<<<<<<< HEAD
-from src.core.service.auth.protocols.base import protocol_registry, BlockchainProtocol
-=======
 from src.core.service.auth.protocols.base import BlockchainProtocol, protocol_registry
->>>>>>> 1475de22
 from src.core.service.auth.protocols.evm import create_evm_verifier
 from src.infra.config.redis import get_redis
 from src.infra.config.settings import get_settings
@@ -59,34 +55,16 @@
 
 @pytest.fixture
 async def signature_service():
-<<<<<<< HEAD
-    # Initialize EVM verifier for tests
-    evm_verifier = create_evm_verifier("mainnet", chain_id=1)
-    await evm_verifier.initialize()
-    protocol_registry.register(evm_verifier)
-    service = MultiProtocolSignatureService()
-    yield service
-=======
     # Register EVM verifier for tests
     evm_verifier = create_evm_verifier("mainnet", chain_id=1)
     await evm_verifier.initialize()
     protocol_registry.register(evm_verifier)
     return MultiProtocolSignatureService()
->>>>>>> 1475de22
 
 
 @pytest.fixture
 async def security_service(audit_store, signature_service):
     async for store in audit_store:
-<<<<<<< HEAD
-        async for sig_service in signature_service:
-            service = SecurityService(store, sig_service)
-            try:
-                yield service
-            finally:
-                # Cleanup if needed
-                pass
-=======
         sig_service = await signature_service
         service = SecurityService(store, sig_service)
         try:
@@ -94,7 +72,6 @@
         finally:
             # Cleanup if needed
             pass
->>>>>>> 1475de22
 
 
 def sign_message(message: str, private_key: bytes) -> str:
